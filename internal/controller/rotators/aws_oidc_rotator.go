--- conflicted
+++ resolved
@@ -23,11 +23,7 @@
 	"k8s.io/client-go/kubernetes"
 	"sigs.k8s.io/controller-runtime/pkg/client"
 
-<<<<<<< HEAD
 	"github.com/envoyproxy/ai-gateway/internal/controller/tokenprovider"
-=======
-	"github.com/envoyproxy/ai-gateway/internal/controller/oauth"
->>>>>>> 9a0124ac
 )
 
 // AWSOIDCRotator implements the Rotator interface for AWS OIDC token exchange.
@@ -149,8 +145,6 @@
 	secretName := GetBSPSecretName(bspName)
 
 	r.logger.Info("rotating aws credentials secret", "namespace", bspNamespace, "name", bspName)
-<<<<<<< HEAD
-
 	// TODO XL should move to constructor be consistent with other provider
 	oidcProvider, err := tokenprovider.NewOidcTokenProvider(ctx, r.client, &r.oidc)
 	if err != nil {
@@ -158,20 +152,12 @@
 		return time.Time{}, err
 	}
 	accessToken, err := oidcProvider.GetToken(ctx)
-=======
-	oidcProvider := oauth.NewOIDCProvider(r.client, r.oidc)
-	oauth2Token, err := oidcProvider.FetchToken(ctx)
->>>>>>> 9a0124ac
 	if err != nil {
 		r.logger.Error(err, "failed to get token from oidc provider", "oidcIssuer", r.oidc.Provider.Issuer)
 		return time.Time{}, err
 	}
-<<<<<<< HEAD
 	awsIdentity, err := r.assumeRoleWithToken(ctx, accessToken.Token)
 
-=======
-	awsIdentity, err := r.assumeRoleWithToken(ctx, oauth2Token.AccessToken)
->>>>>>> 9a0124ac
 	if err != nil {
 		r.logger.Error(err, "failed to assume role", "role", r.roleArn)
 		return time.Time{}, err

// Copyright Envoy AI Gateway Authors
// SPDX-License-Identifier: Apache-2.0
// The full text of the Apache license is available in the LICENSE file at
// the root of the repo.

package router

import (
	"sync"
	"sync/atomic"
	"testing"

	"github.com/stretchr/testify/require"

	"github.com/envoyproxy/ai-gateway/filterapi"
	"github.com/envoyproxy/ai-gateway/filterapi/x"
)

// dummyCustomRouter implements [filterapi.Router].
type dummyCustomRouter struct{ called bool }

func (c *dummyCustomRouter) Calculate(map[string]string) (*filterapi.Backend, error) {
	c.called = true
	return nil, nil
}

func TestRouter_NewRouter_Custom(t *testing.T) {
	r, err := New(&filterapi.Config{}, func(defaultRouter x.Router, _ *filterapi.Config) x.Router {
		require.NotNil(t, defaultRouter)
		_, ok := defaultRouter.(*router)
		require.True(t, ok) // Checking if the default router is correctly passed.
		return &dummyCustomRouter{}
	})
	require.NoError(t, err)
	_, ok := r.(*dummyCustomRouter)
	require.True(t, ok)

	_, err = r.Calculate(nil)
	require.NoError(t, err)
	require.True(t, r.(*dummyCustomRouter).called)
}

func TestRouter_Calculate(t *testing.T) {
	outSchema := filterapi.VersionedAPISchema{Name: filterapi.APISchemaOpenAI}
	_r, err := New(&filterapi.Config{
		Rules: []filterapi.RouteRule{
			{
				Backends: []filterapi.Backend{
					{Name: "cat", Schema: outSchema},
				},
				Headers: []filterapi.HeaderMatch{
					{Name: "x-some-random-non-model-header", Value: "dog"},
				},
			},
			{
				Backends: []filterapi.Backend{
					{Name: "foo", Schema: outSchema, Weight: 1},
					{Name: "bar", Schema: outSchema, Weight: 3},
				},
				Headers: []filterapi.HeaderMatch{
					{Name: "x-model-name", Value: "llama3.3333"},
				},
			},
			{
				Backends: []filterapi.Backend{
					{Name: "baz", Schema: outSchema},
					{Name: "qux", Schema: outSchema},
				},
				Headers: []filterapi.HeaderMatch{
					{Name: "x-model-name", Value: "o1"},
				},
			},
			{
				Backends: []filterapi.Backend{
					{Name: "openai", Schema: outSchema},
				},
				Headers: []filterapi.HeaderMatch{
					{Name: "x-model-name", Value: "gpt4.4444"},
				},
			},
		},
	}, nil)
	require.NoError(t, err)
	r, ok := _r.(*router)
	require.True(t, ok)

	t.Run("no matching rule", func(t *testing.T) {
		b, err := r.Calculate(map[string]string{"x-model-name": "something-quirky"})
		require.Error(t, err)
		require.Nil(t, b)
	})
	t.Run("matching rule - single backend choice", func(t *testing.T) {
		b, err := r.Calculate(map[string]string{"x-model-name": "gpt4.4444"})
		require.NoError(t, err)
		require.Equal(t, "openai", b.Name)
		require.Equal(t, outSchema, b.Schema)
	})
	t.Run("matching rule - multiple unweighted backend choices", func(t *testing.T) {
		chosenNames := make(map[string]int)
		for i := 0; i < 1000; i++ {
			b, err := r.Calculate(map[string]string{"x-model-name": "o1"})
			require.NoError(t, err)
			chosenNames[b.Name]++
			require.Contains(t, []string{"baz", "qux"}, b.Name)
			require.Equal(t, outSchema, b.Schema)
		}
		require.InDelta(t, 500, chosenNames["qux"], 50)
		require.InDelta(t, 500, chosenNames["baz"], 50)
	})
	t.Run("matching rule - multiple backend choices", func(t *testing.T) {
		chosenNames := make(map[string]int)
		for i := 0; i < 1000; i++ {
			b, err := r.Calculate(map[string]string{"x-model-name": "llama3.3333"})
			require.NoError(t, err)
			chosenNames[b.Name]++
			require.Contains(t, []string{"foo", "bar"}, b.Name)
			require.Equal(t, outSchema, b.Schema)
		}
		require.Greater(t, chosenNames["bar"], chosenNames["foo"])
		require.Greater(t, chosenNames["bar"], 700)
		require.Greater(t, chosenNames["foo"], 200)
	})

	t.Run("first match win", func(t *testing.T) {
		b, err := r.Calculate(map[string]string{"x-some-random-non-model-header": "dog", "x-model-name": "llama3.3333"})
		require.NoError(t, err)
		require.Equal(t, "cat", b.Name)
	})

	t.Run("concurrent access", func(t *testing.T) {
		var wg sync.WaitGroup
		wg.Add(1000)

		var foo atomic.Int32
		var bar atomic.Int32
		for range 1000 {
			go func() {
				defer wg.Done()
				b, err := r.Calculate(map[string]string{"x-model-name": "llama3.3333"})
				require.NoError(t, err)
				require.NotNil(t, b)

				if b.Name == "foo" {
					foo.Add(1)
				} else {
					bar.Add(1)
				}
			}()
		}
		wg.Wait()
		require.Equal(t, int32(1000), bar.Load()+foo.Load())
		require.Greater(t, bar.Load(), foo.Load())
		require.Greater(t, bar.Load(), int32(700))
		require.Greater(t, foo.Load(), int32(200))
	})
}

func TestRouter_selectBackendFromRule(t *testing.T) {
	_r, err := New(&filterapi.Config{}, nil)
	require.NoError(t, err)
	r, ok := _r.(*router)
	require.True(t, ok)

	outSchema := filterapi.VersionedAPISchema{Name: filterapi.APISchemaOpenAI}
	type expectedSelectionsWithMaxDelta map[string]struct {
		expectedSelections int
		maxDelta           float64
	}

	tests := []struct {
		name                           string
		rule                           *filterapi.RouteRule
		expectedSelectionsWithMaxDelta expectedSelectionsWithMaxDelta
	}{
		{
			name: "single backend should always choose that backend",
			rule: &filterapi.RouteRule{
				Backends: []filterapi.Backend{
					{
						Name:   "foo",
						Schema: outSchema,
					},
				},
			},
			expectedSelectionsWithMaxDelta: expectedSelectionsWithMaxDelta{
				"foo": {
					expectedSelections: 1000,
					maxDelta:           0,
				},
			},
		},
		{
			name: "multiple backends without weights should choose one randomly",
			rule: &filterapi.RouteRule{
				Backends: []filterapi.Backend{
					{Name: "foo", Schema: outSchema},
					{Name: "bar", Schema: outSchema},
					{Name: "baz", Schema: outSchema},
				},
			},
			expectedSelectionsWithMaxDelta: expectedSelectionsWithMaxDelta{
				"foo": {
					expectedSelections: 333,
					maxDelta:           100,
				},
				"bar": {
					expectedSelections: 333,
					maxDelta:           100,
				},
				"baz": {
					expectedSelections: 333,
					maxDelta:           100,
				},
			},
		},
		{
			name: "multiple backends with weights should choose based on weights",
			rule: &filterapi.RouteRule{
				Backends: []filterapi.Backend{
					{Name: "foo", Schema: outSchema, Weight: 1},
					{Name: "bar", Schema: outSchema, Weight: 3},
				},
			},
			expectedSelectionsWithMaxDelta: expectedSelectionsWithMaxDelta{
				"foo": {
					expectedSelections: 250,
					maxDelta:           100,
				},
				"bar": {
					expectedSelections: 750,
					maxDelta:           100,
				},
			},
		},
	}

	for _, test := range tests {
		t.Run(test.name, func(t *testing.T) {
			chosenNames := make(map[string]int)
			for i := 0; i < 1000; i++ {
				b := r.selectBackendFromRule(test.rule)
				chosenNames[b.Name]++
			}

			for backendName, expectedSelectionsWithMaxDelta := range test.expectedSelectionsWithMaxDelta {
				require.InDelta(t, expectedSelectionsWithMaxDelta.expectedSelections, chosenNames[backendName], expectedSelectionsWithMaxDelta.maxDelta)
			}
		})
	}
<<<<<<< HEAD

	require.Greater(t, chosenNames["bar"], chosenNames["foo"])
	require.Greater(t, chosenNames["bar"], 700)
	require.Greater(t, chosenNames["foo"], 200)
}

func TestRouter_selectBackendFromRule_negativeWeight(t *testing.T) {
	_r, err := New(&filterapi.Config{}, nil)
	require.NoError(t, err)
	r, ok := _r.(*router)
	require.True(t, ok)

	outSchema := filterapi.VersionedAPISchema{Name: filterapi.APISchemaOpenAI}

	rule := &filterapi.RouteRule{
		Backends: []filterapi.Backend{
			{Name: "foo", Schema: outSchema, Weight: -1},
		},
	}
	b := r.selectBackendFromRule(rule)
	require.Equal(t, "foo", b.Name)
=======
>>>>>>> da7729a8
}<|MERGE_RESOLUTION|>--- conflicted
+++ resolved
@@ -247,11 +247,6 @@
 			}
 		})
 	}
-<<<<<<< HEAD
-
-	require.Greater(t, chosenNames["bar"], chosenNames["foo"])
-	require.Greater(t, chosenNames["bar"], 700)
-	require.Greater(t, chosenNames["foo"], 200)
 }
 
 func TestRouter_selectBackendFromRule_negativeWeight(t *testing.T) {
@@ -269,6 +264,4 @@
 	}
 	b := r.selectBackendFromRule(rule)
 	require.Equal(t, "foo", b.Name)
-=======
->>>>>>> da7729a8
 }